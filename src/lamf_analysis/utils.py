
from pathlib import Path
import os
import sys
import h5py
import numpy as np
import json
from typing import Union
import skimage
import scipy
import pandas as pd
import cv2
from aind_ophys_utils.motion_border_utils import get_max_correction_from_df

import ray
os.environ["RAY_verbose_spill_logs"] = "0"

def initialize_ray(spill_dir="/root/capsule/scratch/ray",
                    base_dir='/root/capsule/code'):
    """ Initialize ray """
    sys.path.append(base_dir)
    exclude_files = [str(v.relative_to(Path(base_dir))) for v in Path(base_dir).rglob("*.ipynb")]

    ray.init(ignore_reinit_error=True,
            _temp_dir=spill_dir,
            object_store_memory=(2**10)**3 * 4,
            _system_config={"object_spilling_config": f'{{"type":"filesystem","params":{{"directory_path":"{spill_dir}"}}}}'},
            runtime_env={"working_dir": base_dir,
                        "excludes": exclude_files})


####################################################################################################
# Code Ocean: Ophys
####################################################################################################

def check_ophys_folder(path):
    ophys_names = ['ophys', 'pophys', 'mpophys']
    ophys_folder = None
    for ophys_name in ophys_names:
        ophys_folder = path / ophys_name
        if ophys_folder.exists():
            break
        else:
            ophys_folder = None

    return ophys_folder

def plane_paths_from_session(session_path: Union[Path, str],
                             data_level: str = "raw") -> list:
    """Get plane paths from a session directory

    Parameters
    ----------
    session_path : Union[Path, str]
        Path to the session directory
    data_level : str, optional
        Data level, by default "raw". Options: "raw", "processed"

    Returns
    -------
    list
        List of plane paths
    """
    session_path = Path(session_path)
    if data_level == "processed":
        planes = [x for x in session_path.iterdir() if x.is_dir()]
        planes = [x for x in planes if ('nextflow' not in x.name) and ('nwb' not in x.name)]
    elif data_level == "raw":
        raw_ophys_folder_name_bases = ['ophys', 'pophys', 'mpophys']
        for raw_ophys_folder_name_base in raw_ophys_folder_name_bases:
            raw_ophys_folder = session_path / raw_ophys_folder_name_base
            if raw_ophys_folder.exists():
                break
            else:
                raw_ophys_folder = None
        if raw_ophys_folder is not None:
            planes = [x for x in raw_ophys_folder.iterdir() if x.is_dir()] # could be none for those uploaded directly from rig
    return planes
    

def get_motion_correction_crop_xy_range(plane_path: Union[Path, str]) -> tuple:
    """Get x-y ranges to crop motion-correction frame rolling

    # TODO: validate in case where max < 0 or min > 0, which may exist (JK 2023)
    # TODO: use motion_border utils from aind_ophys_utils (04/2024)

    Parameters
    ----------
    plane_path : Path
        Path to the plane directory

    Returns
    -------
    list, list
        Lists of y range and x range, [start, end] pixel index
    """
    try:
        processing_json_fn = list((Path(plane_path) / 'motion_correction').glob(
            'processing.json'))[0]
        processing_json = json.load(open(processing_json_fn))
        max_shift_prop = processing_json['processing_pipeline']['data_processes'][0]['parameters']['suite2p_args']['maxregshift']
    except:
        processing_json_fn = list((Path(plane_path) / 'motion_correction').glob(
            '*_motion_correction_data_process.json'))[0]
        processing_json = json.load(open(processing_json_fn))
        max_shift_prop = processing_json['parameters']['suite2p_args']['maxregshift']
<<<<<<< HEAD
    
=======

>>>>>>> ca0bfb89
    motion_csv = list((Path(plane_path) / 'motion_correction').glob(
        '*_motion_transform.csv'))[0]
    motion_df = pd.read_csv(motion_csv)

    max_shift=512*max_shift_prop
    motion_border = get_max_correction_from_df(motion_df, max_shift=max_shift)
    assert motion_border.down >= 0
    assert motion_border.up >= 0
    assert motion_border.left >= 0
    assert motion_border.right >= 0
    up = 512 if motion_border.up == 0 else -motion_border.up
    right = 512 if motion_border.right == 0 else -motion_border.right

    range_y = [int(motion_border.down), int(up)]
    range_x = [int(motion_border.left), int(right)]

    # max_y = np.ceil(max(motion_df.y.max(), 1)).astype(int)
    # min_y = np.floor(min(motion_df.y.min(), 0)).astype(int)
    # max_x = np.ceil(max(motion_df.x.max(), 1)).astype(int)
    # min_x = np.floor(min(motion_df.x.min(), 0)).astype(int)
    # range_y = [-min_y, -max_y]
    # range_x = [-min_x, -max_x]
    return range_y, range_x


####################################################################################################
## Mean response
####################################################################################################
def condition_rename(mean_response_df, condition_version):
    conditions = mean_response_df.condition.unique()
    if condition_version == 1:
        pass # not implemented yet
    elif condition_version == 2:
        condition_map = {}
        for condition in conditions:
            if 'image_name in [' in condition:
                condition_map[condition] = 'all-images'
            elif 'image_name==' in condition:
                temp_image_name = condition.split('==')[1].split(' ')[0].strip('"')
                if 'flashes_since_change' in condition:
                    condition_map[condition] = temp_image_name
                elif 'is_change' in condition and 'hit' not in condition and 'miss' not in condition:
                    condition_map[condition] = f'change - {temp_image_name}'
                elif 'is_change and hit' in condition:
                    condition_map[condition] = f'hit - {temp_image_name}'
                elif 'is_change and miss' in condition:
                    condition_map[condition] = f'miss - {temp_image_name}'
                else:
                    raise ValueError(f'Unknown condition: {condition}')
            elif condition == 'omitted':
                condition_map[condition] = 'omission'
            elif condition == 'is_change':
                condition_map[condition] = 'change'
            elif condition == 'is_change and hit':
                condition_map[condition] = 'hit'
            elif condition == 'is_change and miss':
                condition_map[condition] = 'miss'
            else:
                raise ValueError(f'Unknown condition: {condition}')
        mean_response_df['condition_query_str'] = mean_response_df.condition
        mean_response_df['condition'] = mean_response_df.condition.map(condition_map)
    elif condition_version == 3:
        pass # not implemented yet
    else:
        raise ValueError(f'Invalid condition_version: {condition_version}')<|MERGE_RESOLUTION|>--- conflicted
+++ resolved
@@ -104,11 +104,7 @@
             '*_motion_correction_data_process.json'))[0]
         processing_json = json.load(open(processing_json_fn))
         max_shift_prop = processing_json['parameters']['suite2p_args']['maxregshift']
-<<<<<<< HEAD
     
-=======
-
->>>>>>> ca0bfb89
     motion_csv = list((Path(plane_path) / 'motion_correction').glob(
         '*_motion_transform.csv'))[0]
     motion_df = pd.read_csv(motion_csv)
